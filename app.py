--- conflicted
+++ resolved
@@ -1052,10 +1052,8 @@
         if model_id == "o1-mini" or model_id == "o1":
             # For o1 model, combine system message and user message
             messages = [{
-                "role":
-                "user",
-                "content":
-                f"{system_message}\n\nUser request: {user_message}",
+                "role": "user",
+                "content": f"{system_message}\n\nUser request: {user_message}",
             }]
         else:
             messages = [
@@ -1070,8 +1068,7 @@
             ]
 
         # Estimate tokens in messages
-        system_tokens = len(
-            system_message.encode("utf-8")) // 4  # Rough estimate
+        system_tokens = len(system_message.encode("utf-8")) // 4  # Rough estimate
         user_tokens = len(user_message.encode("utf-8")) // 4
         total_tokens = system_tokens + user_tokens
 
@@ -1086,9 +1083,7 @@
                     system_message, max_tokens=available_tokens)
                 # Update truncated message
                 messages[0]["content"] = system_message
-                print(
-                    f"Truncated system message to fit within {available_tokens} tokens"
-                )
+                print(f"Truncated system message to fit within {available_tokens} tokens")
             else:
                 raise Exception("Message too long even after truncation")
 
@@ -1108,10 +1103,8 @@
             response = client.messages.create(
                 model=model_config["models"]["chat"],
                 messages=[{
-                    "role":
-                    "user",
-                    "content":
-                    f"{system_message}\n\nUser request: {user_message}",
+                    "role": "user",
+                    "content": f"{system_message}\n\nUser request: {user_message}",
                 }],
                 temperature=0.7,
                 max_tokens=4096,
@@ -1143,8 +1136,7 @@
 
                 # For chat, just use the text directly
                 text = response.text.strip()
-                print(
-                    f"\nResponse received in {time.time() - start_time:.1f}s")
+                print(f"\nResponse received in {time.time() - start_time:.1f}s")
                 print(f"Response length: {len(text)} characters")
 
             except Exception as e:
@@ -1154,14 +1146,12 @@
                     for i in range(len(messages) - 1):
                         if messages[i]["role"] == "system":
                             messages[i]["content"] = (
-                                workspace_manager.
-                                _truncate_content_for_context(
+                                workspace_manager._truncate_content_for_context(
                                     messages[i]["content"],
                                     max_tokens=10000,  # Even more conservative
                                 ))
                     # Combine truncated messages
-                    full_context = "\n\n".join(msg["content"]
-                                               for msg in messages)
+                    full_context = "\n\n".join(msg["content"] for msg in messages)
                     response = chat.send_message(
                         full_context,
                         generation_config=genai.types.GenerationConfig(
@@ -1170,8 +1160,7 @@
                             max_output_tokens=4096),
                     )
                     if not response or not response.text:
-                        raise Exception(
-                            "Empty response from Gemini after truncation")
+                        raise Exception("Empty response from Gemini after truncation")
                     text = response.text.strip()
                 else:
                     raise
@@ -1215,8 +1204,7 @@
                         socketio.emit(
                             "status",
                             {
-                                "message":
-                                f"Receiving chat response... ({len(text)} characters)",
+                                "message": f"Receiving chat response... ({len(text)} characters)",
                                 "step": 2,
                                 "progress": {
                                     "chunks": chunk_count,
@@ -1229,9 +1217,7 @@
                         last_update = current_time
 
             print(f"\nResponse complete in {time.time() - start_time:.1f}s")
-            print(
-                f"Total response size: {len(text)} characters in {chunk_count} chunks"
-            )
+            print(f"Total response size: {len(text)} characters in {chunk_count} chunks")
 
         print("\n=== Step 3: Formatting Response ===")
         socketio.emit("status", {
@@ -1251,11 +1237,8 @@
                 # Extract language if specified
                 if "\n" in part:
                     lang, code = part.split("\n", 1)
-                    # Remove trailing whitespace and newlines, preserve
-                    # indentation
-                    formatted_code = (code.rstrip().replace("\n",
-                                                            "<br>").replace(
-                                                                " ", "&nbsp;"))
+                    # Remove trailing whitespace and newlines, preserve indentation
+                    formatted_code = (code.rstrip().replace("\n", "<br>").replace(" ", "&nbsp;"))
                     formatted_parts.append(
                         f'<pre><code class="language-{lang.strip()}">{formatted_code}</code></pre>'
                     )
@@ -1593,17 +1576,10 @@
         raise Exception(f"Failed to apply changes: {str(e)}")
 
 
-<<<<<<< HEAD
 def get_code_suggestion(prompt: str,
                        model_id: str,
                        files_content: Optional[Dict[str, str]] = None,
                        workspace_context: Optional[str] = None) -> Dict:
-=======
-def get_code_suggestion(prompt,
-                        model_id,
-                        files_content=None,
-                        workspace_context=None):
->>>>>>> 30a46f34
     """Get code suggestions from the selected AI model"""
     if model_id not in model_clients:
         raise Exception(
@@ -1704,17 +1680,47 @@
             response = client.messages.create(
                 model=model_config["models"]["code"],
                 messages=[{
-                    "role":
-                    "user",
-                    "content":
-                    f"{system_prompt}\n\n{prompt}\n\nPlease provide your response in valid JSON format following the structure specified above.",
+                    "role": "user",
+                    "content": "\n\n".join(messages[-1]["content"].split("\n\nUser request:")),
                 }],
                 temperature=0.1,
                 max_tokens=4096,
             )
+            if not response or not response.content:
+                raise Exception("Empty response from Claude")
+            
             full_text = response.content[0].text
             print(f"\nResponse received in {time.time() - start_time:.1f}s")
             print(f"Response length: {len(full_text)} characters")
+            
+            # Try to extract JSON from Claude's response
+            # First try to find JSON between code blocks
+            if "```json" in full_text and "```" in full_text:
+                json_block = full_text.split("```json")[-1].split("```")[0].strip()
+                try:
+                    result = json.loads(json_block)
+                    if isinstance(result, dict) and "operations" in result:
+                        return result
+                except json.JSONDecodeError:
+                    pass  # Fall through to other parsing attempts
+            
+            # If that fails, try to find JSON content directly
+            json_start = full_text.find("{")
+            json_end = full_text.rfind("}")
+            
+            if json_start != -1 and json_end != -1 and json_start < json_end:
+                try:
+                    json_text = full_text[json_start:json_end + 1]
+                    # Clean up the JSON text
+                    json_text = json_text.replace('\n', ' ').replace('\r', ' ')
+                    json_text = ' '.join(json_text.split())  # Normalize whitespace
+                    result = json.loads(json_text)
+                    if isinstance(result, dict) and "operations" in result:
+                        return result
+                except json.JSONDecodeError as e:
+                    raise ValueError(f"Could not parse JSON from Claude's response: {str(e)}")
+            
+            raise ValueError("Could not find valid JSON in Claude's response")
         elif model_id == "gemini":
             # Use the Google AI client
             try:
